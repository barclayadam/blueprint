﻿using System;
using System.Collections.Generic;
using System.Linq;
using Blueprint.Api;
<<<<<<< HEAD
using Blueprint.Api.Configuration;
using Blueprint.Core;
=======
using Blueprint.Api.Authorisation;
using Blueprint.Api.Errors;
using Blueprint.Api.Formatters;
using Blueprint.Api.Infrastructure;
using Blueprint.Api.Validation;
using Blueprint.Compiler;
using Blueprint.Core.Caching;
using Blueprint.Core.Errors;
using Microsoft.AspNetCore.Http;
using Microsoft.Extensions.DependencyInjection.Extensions;
using Microsoft.Extensions.Logging;
>>>>>>> 0528d53e

// This is the recommendation from MS for extensions to IServiceCollection to aid discoverability
// ReSharper disable once CheckNamespace
namespace Microsoft.Extensions.DependencyInjection
{
    public static class ServiceCollectionExtensions
    {
        public static IServiceCollection AddBlueprintApi(
            this IServiceCollection services,
            Func<BlueprintApiConfigurer, BlueprintApiConfigurer> configureApi)
        {
<<<<<<< HEAD
            Guard.NotNull(nameof(configureApi), configureApi);

            CheckBlueprintRegistration(services);

            var blueprintApiConfigurer = configureApi(new BlueprintApiConfigurer(services));

            blueprintApiConfigurer.Build();

            return services;
        }

        public static IServiceCollection AddBlueprintApi(
            this IServiceCollection services,
            Action<BlueprintApiOptions> optionsFunc)
        {
            Guard.NotNull(nameof(optionsFunc), optionsFunc);
=======
            services.AddLogging();
            services.TryAddSingleton<IHttpContextAccessor, HttpContextAccessor>();

            var options = new BlueprintApiOptions(optionsFunc);

            services.AddSingleton(options);
            services.AddSingleton(options.Model);
            services.AddSingleton<ApiConfiguration>();
            services.AddSingleton<ApiLinkGenerator>();
            services.AddSingleton<AssemblyGenerator>();
            services.AddSingleton<ToFileCompileStrategy>();
            services.AddSingleton<InMemoryOnlyCompileStrategy>();
            services.AddSingleton<AssemblyGenerator>();
            services.AddSingleton<IApiOperationExecutor>(s => new ApiOperationExecutorBuilder(s.GetRequiredService<ILogger<ApiOperationExecutorBuilder>>()).Build(options, s));
>>>>>>> 0528d53e

            CheckBlueprintRegistration(services);

            var options = new BlueprintApiOptions(optionsFunc);
            var blueprintApiConfigurer = new BlueprintApiConfigurer(services, options);

            blueprintApiConfigurer.Build();

<<<<<<< HEAD
            return services;
        }

        public static IServiceCollection AddBlueprintTasks(
            this IServiceCollection services,
            Func<BlueprintTasksConfigurer, BlueprintTasksConfigurer> configureTasks)
        {
            CheckBlueprintRegistration(services);
=======
            services.AddSingleton<ITypeFormatter, JsonTypeFormatter>();
            services.AddScoped<IResourceLinkGenerator, EntityOperationResourceLinkGenerator>();
            services.AddScoped<IApiAuthoriser, MustBeAuthenticatedApiAuthoriser>();

            // Validation
            services.AddSingleton<IValidationSource, DataAnnotationsValidationSource>();
            services.AddSingleton<IValidationSource, BlueprintValidationSource>();
            services.AddSingleton<IValidationSourceBuilder, DataAnnotationsValidationSourceBuilder>();
            services.AddSingleton<IValidationSourceBuilder, BlueprintValidationSourceBuilder>();
            services.AddSingleton<IValidator, BlueprintValidator>();
>>>>>>> 0528d53e

            configureTasks(new BlueprintTasksConfigurer(services));

            return services;
        }

<<<<<<< HEAD
        public static IServiceCollection AddApiOperationHandlers(
            this IServiceCollection services,
            IEnumerable<ApiOperationDescriptor> operations)
        {
=======
            // Formatters
            services.AddSingleton<JsonTypeFormatter>();

            // Random infrastructure
            services.AddSingleton<IHttpRequestStreamReaderFactory, MemoryPoolHttpRequestStreamReaderFactory>();
            services.AddSingleton<IHttpResponseStreamWriterFactory, MemoryPoolHttpResponseStreamWriterFactory>();

>>>>>>> 0528d53e
            var missingApiOperationHandlers = new List<ApiOperationDescriptor>();

            if (!operations.Any())
            {
                // TODO
            }

            foreach (var operation in operations)
            {
                var apiOperationHandlerType = typeof(IApiOperationHandler<>).MakeGenericType(operation.OperationType);
                var apiOperationHandler = FindApiOperationHandler(operation, apiOperationHandlerType);

                if (apiOperationHandler == null)
                {
                    // We will search for anything that has already been registered before adding to the "not registered"
                    // pile
                    if (services.All(d => apiOperationHandlerType.IsAssignableFrom(d.ServiceType)))
                    {
                        missingApiOperationHandlers.Add(operation);
                    }

                    continue;
                }

                services.AddScoped(apiOperationHandlerType, apiOperationHandler);
            }

            if (missingApiOperationHandlers.Any())
            {
                throw new MissingApiOperationHandlerException(missingApiOperationHandlers.ToArray());
            }

            return services;
        }

        private static Type FindApiOperationHandler(ApiOperationDescriptor apiOperationDescriptor, Type apiOperationHandlerType)
        {
            return apiOperationDescriptor.OperationType.Assembly.GetExportedTypes().SingleOrDefault(apiOperationHandlerType.IsAssignableFrom);
        }

        private static void CheckBlueprintRegistration(IServiceCollection services)
        {
            if (services.FirstOrDefault(d => d.ServiceType == typeof(IApiOperationExecutor)) != null)
            {
                throw new InvalidOperationException("Blueprint has already been configured.");
            }
        }
    }
}<|MERGE_RESOLUTION|>--- conflicted
+++ resolved
@@ -2,22 +2,9 @@
 using System.Collections.Generic;
 using System.Linq;
 using Blueprint.Api;
-<<<<<<< HEAD
 using Blueprint.Api.Configuration;
 using Blueprint.Core;
-=======
-using Blueprint.Api.Authorisation;
-using Blueprint.Api.Errors;
-using Blueprint.Api.Formatters;
-using Blueprint.Api.Infrastructure;
-using Blueprint.Api.Validation;
-using Blueprint.Compiler;
-using Blueprint.Core.Caching;
-using Blueprint.Core.Errors;
-using Microsoft.AspNetCore.Http;
-using Microsoft.Extensions.DependencyInjection.Extensions;
-using Microsoft.Extensions.Logging;
->>>>>>> 0528d53e
+using Blueprint.Core.Tasks;
 
 // This is the recommendation from MS for extensions to IServiceCollection to aid discoverability
 // ReSharper disable once CheckNamespace
@@ -29,10 +16,9 @@
             this IServiceCollection services,
             Func<BlueprintApiConfigurer, BlueprintApiConfigurer> configureApi)
         {
-<<<<<<< HEAD
             Guard.NotNull(nameof(configureApi), configureApi);
 
-            CheckBlueprintRegistration(services);
+            EnsureNotAlreadySetup(services, typeof(IApiOperationExecutor));
 
             var blueprintApiConfigurer = configureApi(new BlueprintApiConfigurer(services));
 
@@ -46,31 +32,14 @@
             Action<BlueprintApiOptions> optionsFunc)
         {
             Guard.NotNull(nameof(optionsFunc), optionsFunc);
-=======
-            services.AddLogging();
-            services.TryAddSingleton<IHttpContextAccessor, HttpContextAccessor>();
 
-            var options = new BlueprintApiOptions(optionsFunc);
-
-            services.AddSingleton(options);
-            services.AddSingleton(options.Model);
-            services.AddSingleton<ApiConfiguration>();
-            services.AddSingleton<ApiLinkGenerator>();
-            services.AddSingleton<AssemblyGenerator>();
-            services.AddSingleton<ToFileCompileStrategy>();
-            services.AddSingleton<InMemoryOnlyCompileStrategy>();
-            services.AddSingleton<AssemblyGenerator>();
-            services.AddSingleton<IApiOperationExecutor>(s => new ApiOperationExecutorBuilder(s.GetRequiredService<ILogger<ApiOperationExecutorBuilder>>()).Build(options, s));
->>>>>>> 0528d53e
-
-            CheckBlueprintRegistration(services);
+            EnsureNotAlreadySetup(services, typeof(IApiOperationExecutor));
 
             var options = new BlueprintApiOptions(optionsFunc);
             var blueprintApiConfigurer = new BlueprintApiConfigurer(services, options);
 
             blueprintApiConfigurer.Build();
 
-<<<<<<< HEAD
             return services;
         }
 
@@ -78,39 +47,17 @@
             this IServiceCollection services,
             Func<BlueprintTasksConfigurer, BlueprintTasksConfigurer> configureTasks)
         {
-            CheckBlueprintRegistration(services);
-=======
-            services.AddSingleton<ITypeFormatter, JsonTypeFormatter>();
-            services.AddScoped<IResourceLinkGenerator, EntityOperationResourceLinkGenerator>();
-            services.AddScoped<IApiAuthoriser, MustBeAuthenticatedApiAuthoriser>();
-
-            // Validation
-            services.AddSingleton<IValidationSource, DataAnnotationsValidationSource>();
-            services.AddSingleton<IValidationSource, BlueprintValidationSource>();
-            services.AddSingleton<IValidationSourceBuilder, DataAnnotationsValidationSourceBuilder>();
-            services.AddSingleton<IValidationSourceBuilder, BlueprintValidationSourceBuilder>();
-            services.AddSingleton<IValidator, BlueprintValidator>();
->>>>>>> 0528d53e
+            EnsureNotAlreadySetup(services, typeof(IBackgroundTaskScheduler));
 
             configureTasks(new BlueprintTasksConfigurer(services));
 
             return services;
         }
 
-<<<<<<< HEAD
         public static IServiceCollection AddApiOperationHandlers(
             this IServiceCollection services,
             IEnumerable<ApiOperationDescriptor> operations)
         {
-=======
-            // Formatters
-            services.AddSingleton<JsonTypeFormatter>();
-
-            // Random infrastructure
-            services.AddSingleton<IHttpRequestStreamReaderFactory, MemoryPoolHttpRequestStreamReaderFactory>();
-            services.AddSingleton<IHttpResponseStreamWriterFactory, MemoryPoolHttpResponseStreamWriterFactory>();
-
->>>>>>> 0528d53e
             var missingApiOperationHandlers = new List<ApiOperationDescriptor>();
 
             if (!operations.Any())
@@ -151,9 +98,9 @@
             return apiOperationDescriptor.OperationType.Assembly.GetExportedTypes().SingleOrDefault(apiOperationHandlerType.IsAssignableFrom);
         }
 
-        private static void CheckBlueprintRegistration(IServiceCollection services)
+        private static void EnsureNotAlreadySetup(IServiceCollection services, Type type)
         {
-            if (services.FirstOrDefault(d => d.ServiceType == typeof(IApiOperationExecutor)) != null)
+            if (services.FirstOrDefault(d => d.ServiceType == type) != null)
             {
                 throw new InvalidOperationException("Blueprint has already been configured.");
             }
